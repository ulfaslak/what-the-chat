--- conflicted
+++ resolved
@@ -8,14 +8,8 @@
 from discord.ext import commands
 from langchain_core.prompts import ChatPromptTemplate, MessagesPlaceholder
 from langchain_openai import ChatOpenAI
-<<<<<<< HEAD
-# from langchain_community.llms import Ollama
 from langchain_ollama import OllamaLLM
 from langchain_core.messages import HumanMessage, AIMessage, SystemMessage
-=======
-from langchain_community.llms import Ollama
-from langchain_core.messages import HumanMessage, AIMessage
->>>>>>> 8dd6b4fb
 from langchain_core.runnables import RunnablePassthrough
 from langchain_core.output_parsers import StrOutputParser
 from colorama import init, Fore, Style
@@ -286,13 +280,7 @@
         private_result = client.conversations_list(types="private_channel")
         channel_id = None
         channel_info = None
-<<<<<<< HEAD
-        
         for channel in public_result["channels"] + private_result["channels"]:
-=======
-
-        for channel in result["channels"]:
->>>>>>> 8dd6b4fb
             if channel["name"] == channel_name:
                 channel_id = channel["id"]
                 channel_info = channel
@@ -624,17 +612,10 @@
         llm = ChatOpenAI(model=args.model, temperature=0.7)
     else:  # local model
         print(f"    {Fore.YELLOW}Using local model: {args.model}{Style.RESET_ALL}")
-<<<<<<< HEAD
         llm = OllamaLLM(model=args.model)
     
-    # Create the system prompt
-    system_prompt = f"""
-=======
-        llm = Ollama(model=args.model)
-
-    # Create the system prompt template (without embedding chat_history directly)
+    # Create the system prompt template
     system_prompt = """
->>>>>>> 8dd6b4fb
 You are a helpful assistant with access to a chat history. 
 You can answer questions about the content of this chat history.
 
